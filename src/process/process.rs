--- conflicted
+++ resolved
@@ -105,11 +105,7 @@
             let length = *start_addr as isize;
             start_addr = (start_addr as *const u8).offset(length) as *const usize;
 
-<<<<<<< HEAD
-            *op = Process::create(prog_start, length);
-=======
             *op = Process::create(prog_start as *mut u8, length);
->>>>>>> 37c12dd3
         } else {
             *op = None;
         }
@@ -129,17 +125,6 @@
     }
 
     pub fn memory_regions(&self) -> (usize, usize, usize, usize) {
-<<<<<<< HEAD
-        let data_start = self.memory.data as usize;
-        let data_len = 12;
-
-        let text_start = self.text.data as usize;
-        let text_len = ((32 - self.text.len.leading_zeros()) - 2) as usize;
-        (data_start, data_len, text_start, text_len)
-    }
-
-    pub unsafe fn create(start_addr: *const usize, length: isize) -> Option<Process<'a>> {
-=======
         let data_start = self.memory.as_ptr() as usize;
         let data_len = 12;
 
@@ -149,7 +134,6 @@
     }
 
     pub unsafe fn create(start_addr: *const u8, length: isize) -> Option<Process<'a>> {
->>>>>>> 37c12dd3
         let cur_idx = FREE_MEMORY_IDX;
         if cur_idx <= MEMORIES.len() {
             FREE_MEMORY_IDX += 1;
@@ -190,15 +174,9 @@
                 memory: memory,
                 app_memory_break: stack_bottom,
                 kernel_memory_break: kernel_memory_break,
-<<<<<<< HEAD
-                text: Slice {
-                    data: start_addr.offset(-1) as *const u8,
-                    len: length as usize },
-=======
                 text: slice::from_raw_parts(
                     start_addr.offset(-1) as *const u8,
                     length as usize),
->>>>>>> 37c12dd3
                 cur_stack: stack_bottom,
                 wait_pc: 0,
                 psr: 0x01000000,
