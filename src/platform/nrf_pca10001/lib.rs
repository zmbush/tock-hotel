#![crate_name = "platform"]
#![crate_type = "rlib"]
#![no_std]
#![feature(lang_items)]

extern crate drivers;
extern crate hil;
extern crate nrf51822;
extern crate support;

pub mod systick;

pub struct Platform {
    gpio: &'static drivers::gpio::GPIO<'static, nrf51822::gpio::GPIOPin>,
}

pub struct DummyMPU;

impl DummyMPU {
    pub fn set_mpu(&mut self, _: u32, _: u32, _: u32, _: bool, _: u32) {
    }
}

<<<<<<< HEAD
impl Firestorm {
=======
impl Platform {
>>>>>>> 37c12dd3
    pub unsafe fn service_pending_interrupts(&mut self) {
    }

    pub unsafe fn has_pending_interrupts(&mut self) -> bool {
        // FIXME: The wfi call from main() blocks forever if no interrupts are generated. For now,
        // pretend we have interrupts to avoid blocking.
        true
    }

    pub fn mpu(&mut self) -> DummyMPU {
        DummyMPU
    }

    #[inline(never)]
    pub fn with_driver<F, R>(&mut self, driver_num: usize, f: F) -> R where
            F: FnOnce(Option<&hil::Driver>) -> R {
        match driver_num {
            1 => f(Some(self.gpio)),
            _ => f(None)
        }
    }
}

macro_rules! static_init {
    ($V:ident : $T:ty = $e:expr, $size:expr) => {
        // Ideally we could use mem::size_of<$T> here instead of $size, however
        // that is not currently possible in rust. Instead we write the size as
        // a constant in the code and use compile-time verification to see that
        // we got it right
        let $V : &'static mut $T = {
            use core::{mem, ptr};
            // This is our compile-time assertion. The optimizer should be able
            // to remove it from the generated code.
            let assert_buf: [u8; $size] = mem::uninitialized();
            let assert_val: $T = mem::transmute(assert_buf);
            mem::forget(assert_val);

            // Statically allocate a read-write buffer for the value, write our
            // initial value into it (without dropping the initial zeros) and
            // return a reference to it.
            static mut BUF: [u8; $size] = [0; $size];
            let mut tmp : &mut $T = mem::transmute(&mut BUF);
            ptr::write(tmp as *mut $T, $e);
            tmp
        };
    }
}

pub unsafe fn init() -> &'static mut Platform {
    use nrf51822::gpio::PA;

    //XXX: this should be pared down to only give externally usable pins to the
    //  user gpio driver
    static_init!(gpio_pins: [&'static nrf51822::gpio::GPIOPin; 32] = [
        &nrf51822::gpio::PA[0],
        &nrf51822::gpio::PA[1],
        &nrf51822::gpio::PA[2],
        &nrf51822::gpio::PA[3],
        &nrf51822::gpio::PA[4],
        &nrf51822::gpio::PA[5],
        &nrf51822::gpio::PA[6],
        &nrf51822::gpio::PA[7],
        &nrf51822::gpio::PA[8],
        &nrf51822::gpio::PA[9],
        &nrf51822::gpio::PA[10],
        &nrf51822::gpio::PA[11],
        &nrf51822::gpio::PA[12],
        &nrf51822::gpio::PA[13],
        &nrf51822::gpio::PA[14],
        &nrf51822::gpio::PA[15],
        &nrf51822::gpio::PA[16],
        &nrf51822::gpio::PA[17],
        &nrf51822::gpio::PA[18],
        &nrf51822::gpio::PA[19],
        &nrf51822::gpio::PA[20],
        &nrf51822::gpio::PA[21],
        &nrf51822::gpio::PA[22],
        &nrf51822::gpio::PA[23],
        &nrf51822::gpio::PA[24],
        &nrf51822::gpio::PA[25],
        &nrf51822::gpio::PA[26],
        &nrf51822::gpio::PA[27],
        &nrf51822::gpio::PA[28],
        &nrf51822::gpio::PA[29],
        &nrf51822::gpio::PA[30],
        &nrf51822::gpio::PA[31]
    ], 4 * 32);
    static_init!(gpio: drivers::gpio::GPIO<'static, nrf51822::gpio::GPIOPin> =
                     drivers::gpio::GPIO::new(gpio_pins), 20);
    for pin in gpio_pins.iter() {
        pin.set_client(gpio);
    }

    static_init!(platform: Platform = Platform { gpio: gpio }, 4);

    platform
}

use core::fmt::Arguments;
#[cfg(not(test))]
#[lang="panic_fmt"]
#[no_mangle]
pub unsafe extern fn rust_begin_unwind(_args: &Arguments,
    _file: &'static str, _line: usize) -> ! {
    use support::nop;
    use hil::gpio::GPIOPin;

    let led0 = &nrf51822::gpio::PA[18];
    let led1 = &nrf51822::gpio::PA[19];

    led0.enable_output();
    led1.enable_output();
    loop {
        for _ in 0..100000 {
            led0.set();
            led1.set();
            nop();
        }
        for _ in 0..100000 {
            led0.clear();
            led1.clear();
            nop();
        }
    }
}<|MERGE_RESOLUTION|>--- conflicted
+++ resolved
@@ -21,11 +21,7 @@
     }
 }
 
-<<<<<<< HEAD
-impl Firestorm {
-=======
 impl Platform {
->>>>>>> 37c12dd3
     pub unsafe fn service_pending_interrupts(&mut self) {
     }
 
